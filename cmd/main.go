--- conflicted
+++ resolved
@@ -283,10 +283,6 @@
 		setupLog.Error("unable to create controller", zap.String("controller", "variantautoscaling"), zap.Error(err))
 		os.Exit(1)
 	}
-<<<<<<< HEAD
-=======
-
->>>>>>> 75dd3e03
 	// +kubebuilder:scaffold:builder
 
 	// Add runnable to initialize capacity scaling config cache after cache has started
